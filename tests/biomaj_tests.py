--- conflicted
+++ resolved
@@ -588,24 +588,6 @@
        self.Datasize="3"
        self.Dataowner_name="4"
        self.Datamodify_time="5"
-<<<<<<< HEAD
-    
-    def configure(self):
-        return MockiRODSSession()
-    
-    def query(self, Collname, Dataname, Datasize, Dataowner_name, Datamodify_time):
-        self.Collname=Collname
-        self.Dataname=Dataname
-        self.Datasize=Datasize
-        self.Dataowner_name=Dataowner_name
-        self.Datamodify_time=Datamodify_time
-        return self
-
-    def filter(self,boo):
-        return self 
-               
-=======
-
 
     def configure(self):
         return MockiRODSSession()
@@ -624,7 +606,6 @@
         return self
 
 
->>>>>>> 11c3199e
     def get_results(self):
         get_result_dict= iRodsResult('plop', 'plip', 14, 'biomaj', '2017-04-10 00:00:00')
         return [get_result_dict]
@@ -649,16 +630,6 @@
         BiomajConfig.load_config(self.utils.global_properties, allow_user_config=False)
     def tearDown(self):
         self.utils.clean()
-<<<<<<< HEAD
-    
-    
-    #@patch('irods.session.iRODSSession')
-    @patch('biomaj_download.download.protocolirods.iRODSSession')
-    def test_irods_list(self, mock_class):
-        mock_session=MockiRODSSession()
-        mock_class.return_value= mock_session.configure()
-=======
-
 
     @patch('irods.session.iRODSSession.configure')
     @patch('irods.session.iRODSSession.query')
@@ -668,7 +639,6 @@
         initialize_mock.return_value=mock_session.configure()
         query_mock.return_value = mock_session.query(None,None,None,None,None)
         cleanup_mock.return_value = mock_session.cleanup()
->>>>>>> 11c3199e
         irodsd =  IRODSDownload('irods', self.examples, "")
         irodsd.set_credentials(None)
         irodsd.set_offline_dir(self.utils.data_dir)
