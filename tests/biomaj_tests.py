"""
Note that attributes 'network' and 'local_irods' are ignored for CI.

To run 'local_irods' tests, you need an iRODS server on localhost (default port,
user 'rods', password 'rods') and a zone /tempZone/home/rods. See
UtilsForLocalIRODSTest.
"""
from nose.plugins.attrib import attr

import json
import shutil
import os
import tempfile
import logging
import stat

from mock import patch

from irods.session import iRODSSession

from biomaj_core.config import BiomajConfig
from biomaj_core.utils import Utils
from biomaj_download.download.interface import DownloadInterface
from biomaj_download.download.curl import CurlDownload, HTTPParse
from biomaj_download.download.direct import DirectFTPDownload, DirectHTTPDownload
from biomaj_download.download.localcopy  import LocalDownload
from biomaj_download.download.rsync import RSYNCDownload
from biomaj_download.download.protocolirods import IRODSDownload

import unittest
import tenacity


class UtilsForTest():
  """
  Copy properties files to a temp directory and update properties to
  use a temp directory
  """

  def __init__(self):
    """
    Setup the temp dirs and files.
    """
    self.global_properties = None
    self.bank_properties = None

    self.test_dir = tempfile.mkdtemp('biomaj')

    self.conf_dir =os.path.join(self.test_dir,'conf')
    if not os.path.exists(self.conf_dir):
      os.makedirs(self.conf_dir)
    self.data_dir =os.path.join(self.test_dir,'data')
    if not os.path.exists(self.data_dir):
      os.makedirs(self.data_dir)
    self.log_dir =os.path.join(self.test_dir,'log')
    if not os.path.exists(self.log_dir):
      os.makedirs(self.log_dir)
    self.process_dir =os.path.join(self.test_dir,'process')
    if not os.path.exists(self.process_dir):
      os.makedirs(self.process_dir)
    self.lock_dir =os.path.join(self.test_dir,'lock')
    if not os.path.exists(self.lock_dir):
      os.makedirs(self.lock_dir)
    self.cache_dir =os.path.join(self.test_dir,'cache')
    if not os.path.exists(self.cache_dir):
      os.makedirs(self.cache_dir)


    if self.global_properties is None:
      self.__copy_global_properties()

    if self.bank_properties is None:
      self.__copy_test_bank_properties()

    # Create an invalid archive file (empty file). This is deleted by clean().
    # See TestBiomajRSYNCDownload.test_rsync_download_skip_check_uncompress.
    self.invalid_archive = os.path.join(self.test_dir, 'invalid.gz')
    open(self.invalid_archive, 'w').close()

  def clean(self):
    """
    Deletes temp directory
    """
    shutil.rmtree(self.test_dir)

  def __copy_test_bank_properties(self):
    if self.bank_properties is not None:
      return
    # Copy bank configuration (those bank use external resources so there is no tuning to do)
    self.bank_properties = ['alu', 'testhttp', 'directhttp', 'multi']
    curdir = os.path.dirname(os.path.realpath(__file__))
    for b in self.bank_properties:
        from_file = os.path.join(curdir, b+'.properties')
        to_file = os.path.join(self.conf_dir, b+'.properties')
        shutil.copyfile(from_file, to_file)

    # Copy bank process
    self.bank_process = ['test.sh']
    curdir = os.path.dirname(os.path.realpath(__file__))
    procdir = os.path.join(curdir, 'bank/process')
    for proc in self.bank_process:
      from_file = os.path.join(procdir, proc)
      to_file = os.path.join(self.process_dir, proc)
      shutil.copyfile(from_file, to_file)
      os.chmod(to_file, stat.S_IRWXU)

    # Copy and adapt bank configuration that use local resources: we use the "bank" dir in current test directory as remote
    properties = ['local', 'localprocess', 'computed', 'computed2', 'sub1', 'sub2', 'computederror', 'error']
    for prop in properties:
      from_file = os.path.join(curdir, prop+'.properties')
      to_file = os.path.join(self.conf_dir, prop+'.properties')
      fout = open(to_file,'w')
      with open(from_file,'r') as fin:
        for line in fin:
          if line.startswith('remote.dir'):
            fout.write("remote.dir="+os.path.join(curdir,'bank')+"\n")
          elif line.startswith('remote.files'):
            fout.write(line.replace('/tmp', os.path.join(curdir,'bank')))
          else:
            fout.write(line)
      fout.close()

  def __copy_global_properties(self):
    if self.global_properties is not None:
      return
    self.global_properties = os.path.join(self.conf_dir,'global.properties')
    curdir = os.path.dirname(os.path.realpath(__file__))
    global_template = os.path.join(curdir,'global.properties')
    fout = open(self.global_properties,'w')
    # Adapt directories in global configuration to the current test directory
    with open(global_template,'r') as fin:
        for line in fin:
          if line.startswith('conf.dir'):
            fout.write("conf.dir="+self.conf_dir+"\n")
          elif line.startswith('log.dir'):
            fout.write("log.dir="+self.log_dir+"\n")
          elif line.startswith('data.dir'):
            fout.write("data.dir="+self.data_dir+"\n")
          elif line.startswith('process.dir'):
            fout.write("process.dir="+self.process_dir+"\n")
          elif line.startswith('lock.dir'):
            fout.write("lock.dir="+self.lock_dir+"\n")
          else:
            fout.write(line)
    fout.close()


class UtilsForLocalIRODSTest(UtilsForTest):
    """
    This class is used to prepare 'local_irods' tests.
    """
    SERVER = "localhost"
    PORT = 1247
    ZONE = "tempZone"
    USER = "rods"
    PASSWORD = "rods"
    COLLECTION = os.path.join("/" + ZONE, "home/rods/")  # Don't remove or add /

    def __init__(self):
        super(UtilsForLocalIRODSTest, self).__init__()
        self._session = iRODSSession(host=self.SERVER, port=self.PORT,
                                     user=self.USER, password=self.PASSWORD,
                                     zone=self.ZONE)
        self.curdir = os.path.dirname(os.path.realpath(__file__))
        # Copy some valid archives (bank/test.fasta.gz)
        file_ = os.path.join(self.curdir, "bank/test.fasta.gz")
        self._session.data_objects.put(file_, self.COLLECTION)
        # Copy invalid.gz
        self._session.data_objects.put(self.invalid_archive, self.COLLECTION)

    def clean(self):
        super(UtilsForLocalIRODSTest, self).clean()
        # Remove files on iRODS (use force otherwise the files are put in trash)
        # Remove test.fasta.gz
        self._session.data_objects.unlink(os.path.join(self.COLLECTION, "test.fasta.gz"), force=True)
        # Remove invalid.gz
        self._session.data_objects.unlink(os.path.join(self.COLLECTION, "invalid.gz"), force=True)


class TestDownloadInterface(unittest.TestCase):
  """
  Test of the interface.
  """

  def test_retry_parsing(self):
    """
    Test parsing of stop and wait conditions.
    """
    downloader = DownloadInterface()
    # Test some garbage
    d = dict(stop_condition="stop_after_attempts")  # no param
    self.assertRaises(ValueError, downloader.set_options, d)
    d = dict(stop_condition="1 & 1")  # not a stop_condition
    self.assertRaises(ValueError, downloader.set_options, d)
    d = dict(stop_condition="stop_after_attempts(5) & 1")  # not a stop_condition
    self.assertRaises(ValueError, downloader.set_options, d)
    # Test some garbage
    d = dict(wait_policy="wait_random")  # no param
    self.assertRaises(ValueError, downloader.set_options, d)
    d = dict(wait_policy="I love python")  # not a wait_condition
    self.assertRaises(ValueError, downloader.set_options, d)
    d = dict(wait_policy="wait_random(5) + 3")  # not a wait_condition
    self.assertRaises(ValueError, downloader.set_options, d)
    # Test operators
    d = dict(stop_condition="stop_never | stop_after_attempt(5)",
             wait_policy="wait_none + wait_random(1, 2)")
    downloader.set_options(d)
    # Test wait_combine, wait_chain
    d = dict(wait_policy="wait_combine(wait_fixed(3), wait_random(1, 2))")
    downloader.set_options(d)
    d = dict(wait_policy="wait_chain(wait_fixed(3), wait_random(1, 2))")
    downloader.set_options(d)
    # Test stop_any and stop_all
    stop_condition = "stop_any(stop_after_attempt(5), stop_after_delay(10))"
    d = dict(stop_condition=stop_condition)
    downloader.set_options(d)
    stop_condition = "stop_all(stop_after_attempt(5), stop_after_delay(10))"
    d = dict(stop_condition=stop_condition)
    downloader.set_options(d)


class TestBiomajLocalDownload(unittest.TestCase):
  """
  Test Local downloader
  """

  def setUp(self):
    self.utils = UtilsForTest()

    self.curdir = os.path.dirname(os.path.realpath(__file__))
    self.examples = os.path.join(self.curdir,'bank') + '/'

    BiomajConfig.load_config(self.utils.global_properties, allow_user_config=False)


  def tearDown(self):
    self.utils.clean()

  def test_local_list(self):
    locald = LocalDownload(self.examples)
    (file_list, dir_list) = locald.list()
    locald.close()
    self.assertTrue(len(file_list) > 1)

  def test_local_download(self):
    locald = LocalDownload(self.examples)
    (file_list, dir_list) = locald.list()
    locald.match([r'^test.*\.gz$'], file_list, dir_list)
    locald.download(self.utils.data_dir)
    locald.close()
    self.assertTrue(len(locald.files_to_download) == 1)

  def test_local_download_in_subdir(self):
    locald = LocalDownload(self.curdir+'/')
    (file_list, dir_list) = locald.list()
    locald.match([r'^/bank/test.*\.gz$'], file_list, dir_list)
    locald.download(self.utils.data_dir)
    locald.close()
    self.assertTrue(len(locald.files_to_download) == 1)

  def test_local_download_hardlinks(self):
    """
    Test download with hardlinks: we download a file from conf/ to data_dir.
    This should work unless /tmp don't accept hardlinks so the last assert is
    optional.
    """
    test_file = "conf/global.properties"
    locald = LocalDownload(self.utils.test_dir, use_hardlinks=True)
    (file_list, dir_list) = locald.list()
    locald.match([r'^/' + test_file + '$'], file_list, dir_list)
    locald.download(self.utils.data_dir)
    locald.close()
    self.assertTrue(len(locald.files_to_download) == 1)
    # Test if data/conf/global.properties is a hard link to
    # conf/global.properties
    local_global_properties = os.path.join(self.utils.test_dir, test_file)
    copy_global_properties = os.path.join(self.utils.data_dir, test_file)
    try:
      self.assertTrue(
        os.path.samefile(local_global_properties, copy_global_properties)
      )
    except Exception:
      msg = "In %s: copy worked but hardlinks were not used." % self.id()
      logging.info(msg)


@attr('network')
@attr('http')
class TestBiomajHTTPDownload(unittest.TestCase):
  """
  Test HTTP downloader
  """
  def setUp(self):
    self.utils = UtilsForTest()
    BiomajConfig.load_config(self.utils.global_properties, allow_user_config=False)
    # Create an HTTPParse object used for most tests from the config file testhttp
    self.config = BiomajConfig('testhttp')
    self.http_parse = HTTPParse(
        self.config.get('http.parse.dir.line'),
        self.config.get('http.parse.file.line'),
        int(self.config.get('http.group.dir.name')),
        int(self.config.get('http.group.dir.date')),
        int(self.config.get('http.group.file.name')),
        int(self.config.get('http.group.file.date')),
        self.config.get('http.group.file.date_format'),
        int(self.config.get('http.group.file.size'))
    )

  def tearDown(self):
    self.utils.clean()

  def test_http_list(self):
    httpd = CurlDownload('http', 'ftp2.fr.debian.org', '/debian/dists/', self.http_parse)
    (file_list, dir_list) = httpd.list()
    httpd.close()
    self.assertTrue(len(file_list) == 1)

  def test_http_list_dateregexp(self):
    httpd = CurlDownload('http', 'ftp2.fr.debian.org', '/debian/dists/', self.http_parse)
    (file_list, dir_list) = httpd.list()
    httpd.close()
    self.assertTrue(len(file_list) == 1)

  def test_http_download_no_size(self):
    # Create a custom http_parse without size
    http_parse = HTTPParse(self.config.get('http.parse.dir.line'),
        self.config.get('http.parse.file.line'),
        int(self.config.get('http.group.dir.name')),
        int(self.config.get('http.group.dir.date')),
        int(self.config.get('http.group.file.name')),
        int(self.config.get('http.group.file.date')),
        self.config.get('http.group.file.date_format'),
        -1
    )
    httpd = CurlDownload('http', 'ftp2.fr.debian.org', '/debian/dists/', http_parse)
    (file_list, dir_list) = httpd.list()
    httpd.match([r'^README$'], file_list, dir_list)
    httpd.download(self.utils.data_dir)
    httpd.close()
    self.assertTrue(len(httpd.files_to_download) == 1)

  def test_http_download_no_date(self):
    # Create a custom http_parse without date
    http_parse = HTTPParse(self.config.get('http.parse.dir.line'),
        self.config.get('http.parse.file.line'),
        int(self.config.get('http.group.dir.name')),
        int(self.config.get('http.group.dir.date')),
        int(self.config.get('http.group.file.name')),
        -1,
        None,
        int(self.config.get('http.group.file.size'))
    )
    httpd = CurlDownload('http', 'ftp2.fr.debian.org', '/debian/dists/', http_parse)
    (file_list, dir_list) = httpd.list()
    httpd.match([r'^README$'], file_list, dir_list)
    httpd.download(self.utils.data_dir)
    httpd.close()
    self.assertTrue(len(httpd.files_to_download) == 1)

  def test_http_download(self):
    httpd = CurlDownload('http', 'ftp2.fr.debian.org', '/debian/dists/', self.http_parse)
    (file_list, dir_list) = httpd.list()
    print(str(file_list))
    httpd.match([r'^README$'], file_list, dir_list)
    httpd.download(self.utils.data_dir)
    httpd.close()
    self.assertTrue(len(httpd.files_to_download) == 1)

  def test_http_download_in_subdir(self):
    httpd = CurlDownload('http', 'ftp2.fr.debian.org', '/debian/', self.http_parse)
    (file_list, dir_list) = httpd.list()
    httpd.match([r'^dists/README$'], file_list, dir_list)
    httpd.download(self.utils.data_dir)
    httpd.close()
    self.assertTrue(len(httpd.files_to_download) == 1)

  def test_redirection(self):
    """
    Test HTTP redirections
    """
    # The site used in this test redirects to https (see #33).
    http_parse = HTTPParse(
        r'<img[\s]+src="[\S]+"[\s]+alt="\[[\s]+\]"[\s]*/?>[\s]<a[\s]+href="([\S]+)".*([\d]{4}-[\d]{2}-[\d]{2}\s[\d]{2}:[\d]{2})[\s]+-',
        r'<img[\s]+src="[\S]+"[\s]+alt="\[[\s]+\]"[\s]*/?>[\s]<a[\s]+href="([\S]+)".*([\d]{4}-[\d]{2}-[\d]{2}\s[\d]{2}:[\d]{2})[\s]+([\d]+)',
        1,
        2,
        1,
        2,
        "%%Y-%%m-%%d %%H:%%M",
        3
    )
    # First test: allow redirections
    httpd = CurlDownload('http', 'plasmodb.org', '/common/downloads/Current_Release/', http_parse)
    (file_list, dir_list) = httpd.list()
    httpd.match([r'^Build_number$'], file_list, dir_list)
    httpd.download(self.utils.data_dir)
    # Check that we have been redirected to HTTPS by inspecting the cURL object
    import pycurl
    self.assertTrue(httpd.crl.getinfo(pycurl.EFFECTIVE_URL).startswith("https://"))
    self.assertTrue(httpd.crl.getinfo(pycurl.REDIRECT_COUNT) == 1)
    httpd.close()
    self.assertTrue(len(httpd.files_to_download) == 1)
    # Second test: block redirections
    httpd = CurlDownload('http', 'plasmodb.org', '/common/downloads/Current_Release/', http_parse)
    httpd.set_options({
      "allow_redirections": False
    })
    with self.assertRaises(Exception):
      (file_list, dir_list) = httpd.list()
      httpd.match([r'^Build_number$'], file_list, dir_list)
      httpd.download(self.utils.data_dir)
    httpd.close()


@attr('network')
@attr('https')
class TestBiomajHTTPSDownload(unittest.TestCase):
  """
  Test HTTPS downloader
  """

  def setUp(self):
    self.utils = UtilsForTest()

  def tearDown(self):
    self.utils.clean()

  def test_download(self):
<<<<<<< HEAD
    self.http_parse = HTTPParse(
=======
    http_parse = HTTPParse(
>>>>>>> ebcf2528
        "<a[\s]+href=\"([\w\-\.]+\">[\w\-\.]+.tar.gz)<\/a>[\s]+([0-9]{2}-[A-Za-z]{3}-[0-9]{4}[\s][0-9]{2}:[0-9]{2})[\s]+([0-9]+[A-Za-z])",
        "<a[\s]+href=\"[\w\-\.]+\">([\w\-\.]+.tar.gz)<\/a>[\s]+([0-9]{2}-[A-Za-z]{3}-[0-9]{4}[\s][0-9]{2}:[0-9]{2})[\s]+([0-9]+[A-Za-z])",
        1,
        2,
        1,
        2,
        "%%d-%%b-%%Y %%H:%%M",
        3
    )
    httpd = CurlDownload('https', 'mirrors.edge.kernel.org', '/pub/software/scm/git/debian/', http_parse)
    (file_list, dir_list) = httpd.list()
    httpd.match([r'^git-core-0.99.6.tar.gz$'], file_list, dir_list)
    httpd.download(self.utils.data_dir)
    httpd.close()
    self.assertTrue(len(httpd.files_to_download) == 1)


@attr('network')
@attr('sftp')
class TestBiomajSFTPDownload(unittest.TestCase):
  """
  Test SFTP downloader
  """

  PROTOCOL = "sftp"

  def setUp(self):
    self.utils = UtilsForTest()
    # Temporary host key file in test dir (so this is claned)
    (_, self.khfile) = tempfile.mkstemp(dir=self.utils.test_dir)

  def tearDown(self):
    self.utils.clean()

  def test_download(self):
    sftpd = CurlDownload(self.PROTOCOL, "test.rebex.net", "/")
    sftpd.set_credentials("demo:password")
    sftpd.set_options({
        "ssh_hosts_file": self.khfile,
        "ssh_new_host": "add"
    })
    (file_list, dir_list) = sftpd.list()
    sftpd.match([r'^readme.txt$'], file_list, dir_list)
    sftpd.download(self.utils.data_dir)
    sftpd.close()
    self.assertTrue(len(sftpd.files_to_download) == 1)


@attr('directftp')
@attr('network')
class TestBiomajDirectFTPDownload(unittest.TestCase):
  """
  Test DirectFTP downloader
  """

  def setUp(self):
    self.utils = UtilsForTest()

  def tearDown(self):
    self.utils.clean()

  def test_ftp_list(self):
    file_list = ['/debian/doc/mailing-lists.txt']
    ftpd = DirectFTPDownload('ftp', 'ftp.fr.debian.org', '')
    ftpd.set_files_to_download(file_list)
    (file_list, dir_list) = ftpd.list()
    ftpd.close()
    self.assertTrue(len(file_list) == 1)

  def test_download(self):
    file_list = ['/debian/doc/mailing-lists.txt']
    ftpd = DirectFTPDownload('ftp', 'ftp.fr.debian.org', '')
    ftpd.set_files_to_download(file_list)
    (file_list, dir_list) = ftpd.list()
    ftpd.download(self.utils.data_dir, False)
    ftpd.close()
    self.assertTrue(os.path.exists(os.path.join(self.utils.data_dir,'mailing-lists.txt')))


@attr('directftps')
@attr('network')
class TestBiomajDirectFTPSDownload(unittest.TestCase):
  """
  Test DirectFTP downloader with FTPS.
  """

  def setUp(self):
    self.utils = UtilsForTest()

  def tearDown(self):
    self.utils.clean()

  def test_ftps_list(self):
    file_list = ['/readme.txt']
    ftpd = DirectFTPDownload('ftps', 'test.rebex.net', '')
    ftpd.set_credentials('demo:password')
    ftpd.set_files_to_download(file_list)
    (file_list, dir_list) = ftpd.list()
    ftpd.close()
    self.assertTrue(len(file_list) == 1)

  def test_download(self):
    file_list = ['/readme.txt']
    ftpd = DirectFTPDownload('ftps', 'test.rebex.net', '')
    ftpd.set_credentials('demo:password')
    ftpd.set_files_to_download(file_list)
    (file_list, dir_list) = ftpd.list()
    ftpd.download(self.utils.data_dir, False)
    ftpd.close()
    self.assertTrue(os.path.exists(os.path.join(self.utils.data_dir,'readme.txt')))


@attr('directhttp')
@attr('network')
class TestBiomajDirectHTTPDownload(unittest.TestCase):
  """
  Test DirectFTP downloader
  """

  def setUp(self):
    self.utils = UtilsForTest()

  def tearDown(self):
    self.utils.clean()

  def test_http_list(self):
    file_list = ['/debian/README.html']
    ftpd = DirectHTTPDownload('http', 'ftp2.fr.debian.org', '')
    ftpd.set_files_to_download(file_list)
    fday = ftpd.files_to_download[0]['day']
    fmonth = ftpd.files_to_download[0]['month']
    fyear = ftpd.files_to_download[0]['year']
    (file_list, dir_list) = ftpd.list()
    ftpd.close()
    self.assertTrue(len(file_list) == 1)
    self.assertTrue(file_list[0]['size']!=0)
    self.assertFalse(fyear == ftpd.files_to_download[0]['year'] and fmonth == ftpd.files_to_download[0]['month'] and fday == ftpd.files_to_download[0]['day'])

  def test_download(self):
    file_list = ['/debian/README.html']
    ftpd = DirectHTTPDownload('http', 'ftp2.fr.debian.org', '')
    ftpd.set_files_to_download(file_list)
    (file_list, dir_list) = ftpd.list()
    ftpd.download(self.utils.data_dir, False)
    ftpd.close()
    self.assertTrue(os.path.exists(os.path.join(self.utils.data_dir,'README.html')))

  def test_download_get_params_save_as(self):
    file_list = ['/get']
    ftpd = DirectHTTPDownload('http', 'httpbin.org', '')
    ftpd.set_files_to_download(file_list)
    ftpd.param = { 'key1': 'value1', 'key2': 'value2'}
    ftpd.save_as = 'test.json'
    (file_list, dir_list) = ftpd.list()
    ftpd.download(self.utils.data_dir, False)
    ftpd.close()
    self.assertTrue(os.path.exists(os.path.join(self.utils.data_dir,'test.json')))
    with open(os.path.join(self.utils.data_dir,'test.json'), 'r') as content_file:
      content = content_file.read()
      my_json = json.loads(content)
      self.assertTrue(my_json['args']['key1'] == 'value1')

  @attr('test')
  def test_download_save_as(self):
    file_list = ['/debian/README.html']
    ftpd = DirectHTTPDownload('http', 'ftp2.fr.debian.org', '')
    ftpd.set_files_to_download(file_list)
    ftpd.save_as = 'test.html'
    (file_list, dir_list) = ftpd.list()
    ftpd.download(self.utils.data_dir, False)
    ftpd.close()
    self.assertTrue(os.path.exists(os.path.join(self.utils.data_dir,'test.html')))

  def test_download_post_params(self):
    #file_list = ['/debian/README.html']
    file_list = ['/post']
    ftpd = DirectHTTPDownload('http', 'httpbin.org', '')
    ftpd.set_files_to_download(file_list)
    ftpd.param = { 'key1': 'value1', 'key2': 'value2'}
    ftpd.save_as = 'test.json'
    ftpd.method = 'POST'
    (file_list, dir_list) = ftpd.list()
    ftpd.download(self.utils.data_dir, False)
    ftpd.close()
    self.assertTrue(os.path.exists(os.path.join(self.utils.data_dir,'test.json')))
    with open(os.path.join(self.utils.data_dir,'test.json'), 'r') as content_file:
      content = content_file.read()
      my_json = json.loads(content)
      self.assertTrue(my_json['form']['key1'] == 'value1')
      
  def test_redirection(self):
    """
    Test HTTP redirections
    """
    # The site used in this test redirects to https (see #33).
    # First test: allow redirections
    httpd = DirectHTTPDownload('http', 'plasmodb.org', '/common/downloads/Current_Release/')
    httpd.set_files_to_download(['Build_number'])
    httpd.download(self.utils.data_dir)
    # Check that we have been redirected to HTTPS by inspecting the cURL object
    import pycurl
    self.assertTrue(httpd.crl.getinfo(pycurl.EFFECTIVE_URL).startswith("https://"))
    httpd.close()
    self.assertTrue(len(httpd.files_to_download) == 1)
    # Second test: block redirections
    httpd = DirectHTTPDownload('http', 'plasmodb.org', '/common/downloads/Current_Release/')
    httpd.set_files_to_download(['Build_number'])
    httpd.set_options({
      "allow_redirections": False
    })
    with self.assertRaises(Exception):
      httpd.download(self.utils.data_dir)
    httpd.close()


@attr('ftp')
@attr('network')
class TestBiomajFTPDownload(unittest.TestCase):
  """
  Test FTP downloader
  """

  def setUp(self):
    self.utils = UtilsForTest()

  def tearDown(self):
    self.utils.clean()

  def test_ftp_list(self):
    ftpd = CurlDownload('ftp', 'speedtest.tele2.net', '/')
    (file_list, dir_list) = ftpd.list()
    ftpd.close()
    self.assertTrue(len(file_list) > 1)

  @attr('test')
  def test_download(self):
    ftpd = CurlDownload('ftp', 'speedtest.tele2.net', '/')
    (file_list, dir_list) = ftpd.list()
    ftpd.match([r'^1.*KB\.zip$'], file_list, dir_list)
    # This tests fails because the zip file is fake. We intercept the failure
    # and continue.
    # See test_download_skip_check_uncompress
    try:
        ftpd.download(self.utils.data_dir)
    except Exception:
        self.assertTrue(1==1)
    else:
        # In case it works, this is the real assertion
        self.assertTrue(len(ftpd.files_to_download) == 2)
    ftpd.close()

  def test_download_skip_check_uncompress(self):
    # This test is similar to test_download but we skip test of zip file.
    ftpd = CurlDownload('ftp', 'speedtest.tele2.net', '/')
    ftpd.set_options(dict(skip_check_uncompress=True))
    (file_list, dir_list) = ftpd.list()
    ftpd.match([r'^1.*KB\.zip$'], file_list, dir_list)
    ftpd.download(self.utils.data_dir)
    ftpd.close()
    self.assertTrue(len(ftpd.files_to_download) == 2)

  def test_download_in_subdir(self):
    ftpd = CurlDownload('ftp', 'ftp.fr.debian.org', '/debian/')
    (file_list, dir_list) = ftpd.list()
    try:
        ftpd.match([r'^doc/mailing-lists.txt$'], file_list, dir_list)
    except Exception as e:
        print("Error: " + str(e))
        self.skipTest("Skipping test due to remote server error")
    ftpd.download(self.utils.data_dir)
    ftpd.close()
    self.assertTrue(len(ftpd.files_to_download) == 1)

  def test_download_or_copy(self):
    ftpd = CurlDownload('ftp', 'ftp.fr.debian.org', '/debian/')
    ftpd.files_to_download = [
          {'name':'/test1', 'year': '2013', 'month': '11', 'day': '10', 'size': 10},
          {'name':'/test2', 'year': '2013', 'month': '11', 'day': '10', 'size': 10},
          {'name':'/test/test1', 'year': '2013', 'month': '11', 'day': '10', 'size': 10},
          {'name':'/test/test11', 'year': '2013', 'month': '11', 'day': '10', 'size': 10}
    ]
    available_files = [
          {'name':'/test1', 'year': '2013', 'month': '11', 'day': '10', 'size': 10},
          {'name':'/test12', 'year': '2013', 'month': '11', 'day': '10', 'size': 10},
          {'name':'/test3', 'year': '2013', 'month': '11', 'day': '10', 'size': 10},
          {'name':'/test/test1', 'year': '2013', 'month': '11', 'day': '10', 'size': 20},
          {'name':'/test/test11', 'year': '2013', 'month': '11', 'day': '10', 'size': 10}
    ]
    ftpd.download_or_copy(available_files, '/biomaj', False)
    ftpd.close()
    self.assertTrue(len(ftpd.files_to_download)==2)
    self.assertTrue(len(ftpd.files_to_copy)==2)

  def test_get_more_recent_file(self):
    files = [
          {'name':'/test1', 'year': '2013', 'month': '11', 'day': '10', 'size': 10},
          {'name':'/test2', 'year': '2013', 'month': '11', 'day': '12', 'size': 10},
          {'name':'/test/test1', 'year': '1988', 'month': '11', 'day': '10', 'size': 10},
          {'name':'/test/test11', 'year': '2013', 'month': '9', 'day': '23', 'size': 10}
          ]
    release = Utils.get_more_recent_file(files)
    self.assertTrue(release['year']=='2013')
    self.assertTrue(release['month']=='11')
    self.assertTrue(release['day']=='12')

  def test_download_retry(self):
    """
    Try to download fake files to test retry.
    """
    n_attempts = 5
    ftpd = CurlDownload("ftp", "speedtest.tele2.net", "/")
    # Download a fake file
    ftpd.set_files_to_download([
          {'name': 'TOTO.zip', 'year': '2016', 'month': '02', 'day': '19',
           'size': 1, 'save_as': 'TOTO1KB'}
    ])
    ftpd.set_options(dict(stop_condition=tenacity.stop.stop_after_attempt(n_attempts),
                          wait_condition=tenacity.wait.wait_none()))
    self.assertRaisesRegexp(
        Exception, "^CurlDownload:Download:Error:",
        ftpd.download, self.utils.data_dir,
    )
    logging.debug(ftpd.retryer.statistics)
    self.assertTrue(len(ftpd.files_to_download) == 1)
    self.assertTrue(ftpd.retryer.statistics["attempt_number"] == n_attempts)
    # Try to download another file to ensure that it retryies
    ftpd.set_files_to_download([
          {'name': 'TITI.zip', 'year': '2016', 'month': '02', 'day': '19',
           'size': 1, 'save_as': 'TOTO1KB'}
    ])
    self.assertRaisesRegexp(
        Exception, "^CurlDownload:Download:Error:",
        ftpd.download, self.utils.data_dir,
    )
    self.assertTrue(len(ftpd.files_to_download) == 1)
    self.assertTrue(ftpd.retryer.statistics["attempt_number"] == n_attempts)
    ftpd.close()

  def test_ms_server(self):
      ftpd = CurlDownload("ftp", "test.rebex.net", "/")
      ftpd.set_credentials("demo:password")
      (file_list, dir_list) = ftpd.list()
      ftpd.match(["^readme.txt$"], file_list, dir_list)
      ftpd.download(self.utils.data_dir)
      ftpd.close()
      self.assertTrue(len(ftpd.files_to_download) == 1)

  def test_download_tcp_keepalive(self):
      """
      Test setting tcp_keepalive (it probably doesn't change anything here but
      we test that there is no obvious mistake in the code).
      """
      ftpd = CurlDownload("ftp", "test.rebex.net", "/")
      ftpd.set_options(dict(tcp_keepalive=10))
      ftpd.set_credentials("demo:password")
      (file_list, dir_list) = ftpd.list()
      ftpd.match(["^readme.txt$"], file_list, dir_list)
      ftpd.download(self.utils.data_dir)
      ftpd.close()
      self.assertTrue(len(ftpd.files_to_download) == 1)

  def test_download_ftp_method(self):
      """
      Test setting ftp_method (it probably doesn't change anything here but we
      test that there is no obvious mistake in the code).
      """
      ftpd = CurlDownload("ftp", "test.rebex.net", "/")
      ftpd.set_options(dict(ftp_method="nocwd"))
      ftpd.set_credentials("demo:password")
      (file_list, dir_list) = ftpd.list()
      ftpd.match(["^readme.txt$"], file_list, dir_list)
      ftpd.download(self.utils.data_dir)
      ftpd.close()
      self.assertTrue(len(ftpd.files_to_download) == 1)


@attr('ftps')
@attr('network')
class TestBiomajFTPSDownload(unittest.TestCase):
  """
  Test FTP downloader with FTPS.
  """
  PROTOCOL = "ftps"

  def setUp(self):
    self.utils = UtilsForTest()

  def tearDown(self):
    self.utils.clean()

  def test_ftps_list(self):
    ftpd = CurlDownload(self.PROTOCOL, "test.rebex.net", "/")
    ftpd.set_credentials("demo:password")
    (file_list, dir_list) = ftpd.list()
    ftpd.close()
    self.assertTrue(len(file_list) == 1)

  def test_download(self):
    ftpd = CurlDownload(self.PROTOCOL, "test.rebex.net", "/")
    ftpd.set_credentials("demo:password")
    (file_list, dir_list) = ftpd.list()
    ftpd.match([r'^readme.txt$'], file_list, dir_list)
    ftpd.download(self.utils.data_dir)
    ftpd.close()
    self.assertTrue(len(ftpd.files_to_download) == 1)

  def test_ftps_list_no_ssl(self):
    # This server is misconfigured hence we disable all SSL verification
    SERVER = "demo.wftpserver.com"
    DIRECTORY = "/download/"
    CREDENTIALS = "demo:demo"
    ftpd = CurlDownload(self.PROTOCOL, SERVER, DIRECTORY)
    ftpd.set_options(dict(ssl_verifyhost="False", ssl_verifypeer="False"))
    ftpd.set_credentials(CREDENTIALS)
    (file_list, dir_list) = ftpd.list()
    ftpd.close()
    self.assertTrue(len(file_list) > 1)

  def test_download_no_ssl(self):
    # This server is misconfigured hence we disable all SSL verification
    SERVER = "demo.wftpserver.com"
    DIRECTORY = "/download/"
    CREDENTIALS = "demo:demo"
    ftpd = CurlDownload(self.PROTOCOL, SERVER, DIRECTORY)
    ftpd.set_options(dict(ssl_verifyhost="False", ssl_verifypeer="False"))
    ftpd.set_credentials(CREDENTIALS)
    (file_list, dir_list) = ftpd.list()
    ftpd.match([r'^manual_en.pdf$'], file_list, dir_list)
    ftpd.download(self.utils.data_dir)
    ftpd.close()
    self.assertTrue(len(ftpd.files_to_download) == 1)

  def test_download_ssl_certficate(self):
    # This server is misconfigured but we use its certificate
    # The hostname is wrong so we disable host verification
    SERVER = "demo.wftpserver.com"
    DIRECTORY = "/download/"
    CREDENTIALS = "demo:demo"
    ftpd = CurlDownload(self.PROTOCOL, SERVER, DIRECTORY)
    curdir = os.path.dirname(os.path.realpath(__file__))
    cert_file = os.path.join(curdir, "caert.demo.wftpserver.com.pem")
    ftpd.set_options(dict(ssl_verifyhost="False", ssl_server_cert=cert_file))
    ftpd.set_credentials(CREDENTIALS)
    (file_list, dir_list) = ftpd.list()
    ftpd.match([r'^manual_en.pdf$'], file_list, dir_list)
    ftpd.download(self.utils.data_dir)
    ftpd.close()
    self.assertTrue(len(ftpd.files_to_download) == 1)


@attr('rsync')
@attr('local')
class TestBiomajRSYNCDownload(unittest.TestCase):
    '''
    Test RSYNC downloader
    '''
    def setUp(self):
        self.utils = UtilsForTest()

        self.curdir = os.path.dirname(os.path.realpath(__file__)) + '/'
        self.examples = os.path.join(self.curdir,'bank') + '/'
        BiomajConfig.load_config(self.utils.global_properties, allow_user_config=False)

    def tearDown(self):
        self.utils.clean()

    def test_rsync_list(self):
        rsyncd = RSYNCDownload(self.examples, "")
        (files_list, dir_list) = rsyncd.list()
        self.assertTrue(len(files_list) != 0)

    def test_rsync_match(self):
        rsyncd = RSYNCDownload(self.examples, "")
        (files_list, dir_list) = rsyncd.list()
        rsyncd.match([r'^test.*\.gz$'], files_list, dir_list, prefix='', submatch=False)
        self.assertTrue(len(rsyncd.files_to_download) != 0)

    def test_rsync_download(self):
        rsyncd = RSYNCDownload(self.examples, "")
        rfile = {
            "name": "test2.fasta",
            "root": self.examples
        }
        error = rsyncd._download(self.utils.data_dir, rfile)
        self.assertFalse(error)

    def test_rsync_general_download(self):
        rsyncd = RSYNCDownload(self.examples, "")
        (files_list, dir_list) = rsyncd.list()
        rsyncd.match([r'^test.*\.gz$'],files_list,dir_list, prefix='')
        download_files=rsyncd.download(self.curdir)
        self.assertTrue(len(download_files)==1)

    def test_rsync_download_or_copy(self):
        rsyncd = RSYNCDownload(self.examples, "")
        (file_list, dir_list) = rsyncd.list()
        rsyncd.match([r'^test.*\.gz$'], file_list, dir_list, prefix='')
        files_to_download_prev = rsyncd.files_to_download
        rsyncd.download_or_copy(rsyncd.files_to_download, self.examples, check_exists=True)
        self.assertTrue(files_to_download_prev != rsyncd.files_to_download)

    def test_rsync_download_in_subdir(self):
        rsyncd = RSYNCDownload(self.curdir, "")
        (file_list, dir_list) = rsyncd.list()
        rsyncd.match([r'^/bank/test*'], file_list, dir_list, prefix='')
        rsyncd.download(self.utils.data_dir)
        self.assertTrue(len(rsyncd.files_to_download) == 3)

    def test_rsync_download_skip_check_uncompress(self):
        """
        Download the fake archive file with RSYNC but skip check.
        """
        rsyncd = RSYNCDownload(self.utils.test_dir + '/', "")
        rsyncd.set_options(dict(skip_check_uncompress=True))
        (file_list, dir_list) = rsyncd.list()
        rsyncd.match([r'invalid.gz'], file_list, dir_list, prefix='')
        rsyncd.download(self.utils.data_dir)
        self.assertTrue(len(rsyncd.files_to_download) == 1)

    def test_rsync_download_retry(self):
        """
        Try to download fake files to test retry.
        """
        n_attempts = 5
        rsyncd = RSYNCDownload(self.utils.test_dir + '/', "")
        rsyncd.set_options(dict(skip_check_uncompress=True))
        # Download a fake file
        rsyncd.set_files_to_download([
              {'name': 'TOTO.zip', 'year': '2016', 'month': '02', 'day': '19',
               'size': 1, 'save_as': 'TOTO1KB'}
        ])
        rsyncd.set_options(dict(stop_condition=tenacity.stop.stop_after_attempt(n_attempts),
                                wait_condition=tenacity.wait.wait_none()))
        self.assertRaisesRegexp(
            Exception, "^RSYNCDownload:Download:Error:",
            rsyncd.download, self.utils.data_dir,
        )
        logging.debug(rsyncd.retryer.statistics)
        self.assertTrue(len(rsyncd.files_to_download) == 1)
        self.assertTrue(rsyncd.retryer.statistics["attempt_number"] == n_attempts)
        # Try to download another file to ensure that it retryies
        rsyncd.set_files_to_download([
              {'name': 'TITI.zip', 'year': '2016', 'month': '02', 'day': '19',
               'size': 1, 'save_as': 'TOTO1KB'}
        ])
        self.assertRaisesRegexp(
            Exception, "^RSYNCDownload:Download:Error:",
            rsyncd.download, self.utils.data_dir,
        )
        self.assertTrue(len(rsyncd.files_to_download) == 1)
        self.assertTrue(rsyncd.retryer.statistics["attempt_number"] == n_attempts)
        rsyncd.close()


class iRodsResult(object):

    def __init__(self, collname, dataname, datasize, owner, modify):
        self.Collname = 'tests/'
        self.Dataname = 'test.fasta.gz'
        self.Datasize = 45
        self.Dataowner_name = 'biomaj'
        self.Datamodify_time = '2017-04-10 00:00:00'

    def __getitem__(self, index):
        from irods.models import Collection, DataObject, User
        if index.icat_id == DataObject.modify_time.icat_id:
            return self.Datamodify_time
        elif "DATA_SIZE" in str(index):
            return self.Datasize
        elif "DATA_NAME" in str(index):
            return 'test.fasta.gz'
        elif "COLL_NAME" in str(index):
            return self.Collname
        elif "D_OWNER_NAME" in str(index):
            return self.Dataowner_name


class MockiRODSSession(object):
    '''
    Simulation of python irods client
    for result in session.query(Collection.name, DataObject.name, DataObject.size, DataObject.owner_name, DataObject.modify_time).filter(User.name == self.user).get_results():
    '''
    def __init__(self):
       self.Collname="1"
       self.Dataname="2"
       self.Datasize="3"
       self.Dataowner_name="4"
       self.Datamodify_time="5"
       self.Collid=""

    def __getitem__(self, index):
        from irods.data_object import iRODSDataObject
        from irods.models import Collection, DataObject, User
        print(index)
        if "COLL_ID" in str(index):
            return self.Collid
        if "COLL_NAME" in str(index):
            return self.Collname

    def configure(self):
        return MockiRODSSession()

    def query(self,Collname, Dataname, Datasize, Dataowner_name, Datamodify_time):
        return self

    def all(self):
        return self

    def one(self):
        return self

    def filter(self,boo):
        return self

    def get_results(self):
        get_result_dict= iRodsResult('tests/', 'test.fasta.gz', 45, 'biomaj', '2017-04-10 00:00:00')
        return [get_result_dict]

    def cleanup(self):
        return self

    def open(self,r):
        my_test_file = open("tests/test.fasta.gz", "r+")
        return(my_test_file)


@attr('irods')
@attr('roscoZone')
@attr('network')
class TestBiomajIRODSDownload(unittest.TestCase):
    '''
    Test IRODS downloader
    '''
    def setUp(self):
        self.utils = UtilsForTest()
        self.curdir = os.path.dirname(os.path.realpath(__file__))
        self.examples = os.path.join(self.curdir,'bank') + '/'
        BiomajConfig.load_config(self.utils.global_properties, allow_user_config=False)

    def tearDown(self):
        self.utils.clean()

    @patch('irods.session.iRODSSession.configure')
    @patch('irods.session.iRODSSession.query')
    @patch('irods.session.iRODSSession.cleanup')
    def test_irods_list(self,initialize_mock, query_mock,cleanup_mock):
        mock_session=MockiRODSSession()
        initialize_mock.return_value=mock_session.configure()
        query_mock.return_value = mock_session.query(None,None,None,None,None)
        cleanup_mock.return_value = mock_session.cleanup()
        irodsd = IRODSDownload(self.examples, "")
        (files_list, dir_list) = irodsd.list()
        self.assertTrue(len(files_list) != 0)


@attr('local_irods')
@attr('network')
class TestBiomajLocalIRODSDownload(unittest.TestCase):
    """
    Test with a local iRODS server.
    """

    def setUp(self):
        self.utils = UtilsForLocalIRODSTest()
        self.curdir = os.path.dirname(os.path.realpath(__file__))
        self.examples = os.path.join(self.curdir,'bank') + '/'
        BiomajConfig.load_config(self.utils.global_properties, allow_user_config=False)

    def tearDown(self):
        self.utils.clean()

    def test_irods_download(self):
        irodsd = IRODSDownload(self.utils.SERVER, self.utils.COLLECTION)
        irodsd.set_param(dict(
            user=self.utils.USER,
            password=self.utils.PASSWORD,
        ))
        (file_list, dir_list) = irodsd.list()
        irodsd.match([r'^test.*\.gz$'], file_list, dir_list, prefix='')
        irodsd.download(self.utils.data_dir)
        self.assertTrue(len(irodsd.files_to_download) == 1)

    def test_irods_download_skip_check_uncompress(self):
        """
        Download the fake archive file with iRODS but skip check.
        """
        irodsd = IRODSDownload(self.utils.SERVER, self.utils.COLLECTION)
        irodsd.set_options(dict(skip_check_uncompress=True))
        irodsd.set_param(dict(
            user=self.utils.USER,
            password=self.utils.PASSWORD,
        ))
        (file_list, dir_list) = irodsd.list()
        irodsd.match([r'invalid.gz$'], file_list, dir_list, prefix='')
        irodsd.download(self.utils.data_dir)
        self.assertTrue(len(irodsd.files_to_download) == 1)

    def test_irods_download_retry(self):
        """
        Try to download fake files to test retry.
        """
        n_attempts = 5
        irodsd = IRODSDownload(self.utils.SERVER, self.utils.COLLECTION)
        irodsd.set_options(dict(skip_check_uncompress=True))
        irodsd.set_param(dict(
            user=self.utils.USER,
            password=self.utils.PASSWORD,
        ))
        # Download a fake file
        irodsd.set_files_to_download([
              {'name': 'TOTO.zip', 'year': '2016', 'month': '02', 'day': '19',
               'size': 1, 'save_as': 'TOTO1KB'}
        ])
        irodsd.set_options(dict(stop_condition=tenacity.stop.stop_after_attempt(n_attempts),
                                wait_condition=tenacity.wait.wait_none()))
        self.assertRaisesRegexp(
            Exception, "^IRODSDownload:Download:Error:",
            irodsd.download, self.utils.data_dir,
        )
        logging.debug(irodsd.retryer.statistics)
        self.assertTrue(len(irodsd.files_to_download) == 1)
        self.assertTrue(irodsd.retryer.statistics["attempt_number"] == n_attempts)
        # Try to download another file to ensure that it retryies
        irodsd.set_files_to_download([
              {'name': 'TITI.zip', 'year': '2016', 'month': '02', 'day': '19',
               'size': 1, 'save_as': 'TOTO1KB'}
        ])
        self.assertRaisesRegexp(
            Exception, "^IRODSDownload:Download:Error:",
            irodsd.download, self.utils.data_dir,
        )
        self.assertTrue(len(irodsd.files_to_download) == 1)
        self.assertTrue(irodsd.retryer.statistics["attempt_number"] == n_attempts)
        irodsd.close()<|MERGE_RESOLUTION|>--- conflicted
+++ resolved
@@ -426,11 +426,7 @@
     self.utils.clean()
 
   def test_download(self):
-<<<<<<< HEAD
-    self.http_parse = HTTPParse(
-=======
     http_parse = HTTPParse(
->>>>>>> ebcf2528
         "<a[\s]+href=\"([\w\-\.]+\">[\w\-\.]+.tar.gz)<\/a>[\s]+([0-9]{2}-[A-Za-z]{3}-[0-9]{4}[\s][0-9]{2}:[0-9]{2})[\s]+([0-9]+[A-Za-z])",
         "<a[\s]+href=\"[\w\-\.]+\">([\w\-\.]+.tar.gz)<\/a>[\s]+([0-9]{2}-[A-Za-z]{3}-[0-9]{4}[\s][0-9]{2}:[0-9]{2})[\s]+([0-9]+[A-Za-z])",
         1,
