import sys
import re
from datetime import datetime
import hashlib
import time
import stat

import pycurl
import ftputil

import humanfriendly

from biomaj_core.utils import Utils
from biomaj_download.download.interface import DownloadInterface

if sys.version_info[0] < 3:
    from urllib import urlencode
else:
    from urllib.parse import urlencode

try:
    from io import BytesIO
except ImportError:
    from StringIO import StringIO as BytesIO

# We use stat.filemode to convert from mode octal value to string.
# In python < 3.3, stat.filmode is not defined.
# This code is copied from the current implementation of stat.filemode.
if 'filemode' not in stat.__dict__:
    _filemode_table = (
        ((stat.S_IFLNK,                "l"),    # noqa: E241
         (stat.S_IFREG,                "-"),    # noqa: E241
         (stat.S_IFBLK,                "b"),    # noqa: E241
         (stat.S_IFDIR,                "d"),    # noqa: E241
         (stat.S_IFCHR,                "c"),    # noqa: E241
         (stat.S_IFIFO,                "p")),   # noqa: E241
        ((stat.S_IRUSR,                "r"),),  # noqa: E241
        ((stat.S_IWUSR,                "w"),),  # noqa: E241
        ((stat.S_IXUSR | stat.S_ISUID, "s"),    # noqa: E241
         (stat.S_ISUID,                "S"),    # noqa: E241
         (stat.S_IXUSR,                "x")),   # noqa: E241
        ((stat.S_IRGRP,                "r"),),  # noqa: E241
        ((stat.S_IWGRP,                "w"),),  # noqa: E241
        ((stat.S_IXGRP | stat.S_ISGID, "s"),    # noqa: E241
         (stat.S_ISGID,                "S"),    # noqa: E241
         (stat.S_IXGRP,                "x")),   # noqa: E241
        ((stat.S_IROTH,                "r"),),  # noqa: E241
        ((stat.S_IWOTH,                "w"),),  # noqa: E241
        ((stat.S_IXOTH | stat.S_ISVTX, "t"),    # noqa: E241
         (stat.S_ISVTX,                "T"),    # noqa: E241
         (stat.S_IXOTH,                "x"))    # noqa: E241
    )

    def _filemode(mode):
        """Convert a file's mode to a string of the form '-rwxrwxrwx'."""
        perm = []
        for table in _filemode_table:
            for bit, char in table:
                if mode & bit == bit:
                    perm.append(char)
                    break
            else:
                perm.append("-")
        return "".join(perm)

    stat.filemode = _filemode


class HTTPParse(object):

    def __init__(self, dir_line, file_line, dir_name=1, dir_date=2, file_name=1, file_date=2, file_date_format=None, file_size=3):
        r'''
        http.parse.dir.line: <img[\s]+src="[\S]+"[\s]+alt="\[DIR\]"[\s]*/?>[\s]*<a[\s]+href="([\S]+)/"[\s]*>.*([\d]{2}-[\w\d]{2,5}-[\d]{4}\s[\d]{2}:[\d]{2})
        http.parse.file.line: <img[\s]+src="[\S]+"[\s]+alt="\[[\s]+\]"[\s]*/?>[\s]<a[\s]+href="([\S]+)".*([\d]{2}-[\w\d]{2,5}-[\d]{4}\s[\d]{2}:[\d]{2})[\s]+([\d\.]+[MKG]{0,1})
        http.group.dir.name: 1
        http.group.dir.date: 2
        http.group.file.name: 1
        http.group.file.date: 2
        http.group.file.size: 3
        '''
        self.dir_line = dir_line
        self.file_line = file_line
        self.dir_name = dir_name
        self.dir_date = dir_date
        self.file_name = file_name
        self.file_date = file_date
        self.file_size = file_size
        self.file_date_format = file_date_format


class CurlDownload(DownloadInterface):
    '''
    Base class to download files from FTP(S), HTTP(S) and SFTP.

    protocol=ftp
    server=ftp.ncbi.nih.gov
    remote.dir=/blast/db/FASTA/

    remote.files=^alu.*\\.gz$

    '''

    FTP_PROTOCOL_FAMILY = ["ftp", "ftps"]
    HTTP_PROTOCOL_FAMILY = ["http", "https"]
    SFTP_PROTOCOL_FAMILY = ["sftp"]
    ALL_PROTOCOLS = FTP_PROTOCOL_FAMILY + HTTP_PROTOCOL_FAMILY + SFTP_PROTOCOL_FAMILY

    # Utilities to parse ftp listings: UnixParser is the more common hence we
    # put it first
    ftp_listing_parsers = [
        ftputil.stat.UnixParser(),
        ftputil.stat.MSParser(),
    ]

    # Valid values for ftp_method options as string and int
    VALID_FTP_FILEMETHOD = {
        "default": pycurl.FTPMETHOD_DEFAULT,
        "multicwd": pycurl.FTPMETHOD_MULTICWD,
        "nocwd": pycurl.FTPMETHOD_NOCWD,
        "singlecwd": pycurl.FTPMETHOD_SINGLECWD,
    }

    def __init__(self, curl_protocol, host, rootdir, http_parse=None):
        """
        Initialize a CurlDownloader.

        :param curl_protocol: (real) protocol to use
        :type curl_protocol: str (see :py:var:~CurlDownload.ALL_PROTOCOLS)

        :param host: server name
        :type host: str

        :param rootdir: base directory
        :type rootdir: str

        :param http_parse: object used to extract file information from HTML pages
        :type http_parse: py:class:HTTPParse.
        """
        DownloadInterface.__init__(self)
        self.logger.debug('Download')
        # Initialize curl_protocol.
        # Note that we don't change that field in set_protocol since this
        # method uses the protocol from the configuration file. It's not clear
        # what to do in this case.
        curl_protocol = curl_protocol.lower()
        if curl_protocol not in self.ALL_PROTOCOLS:
            raise ValueError("curl_protocol must be one of %s (case insensitive). Got %s." % (self.ALL_PROTOCOLS, curl_protocol))
        self.curl_protocol = curl_protocol
        # Initialize protocol specific constants
        if self.curl_protocol in self.FTP_PROTOCOL_FAMILY:
            self.protocol_family = "ftp"
            self._parse_result = self._ftp_parse_result
            self.ERRCODE_OK = 226
        elif self.curl_protocol in self.HTTP_PROTOCOL_FAMILY:
            self.protocol_family = "http"
            self._parse_result = self._http_parse_result
            self.ERRCODE_OK = 200
        elif self.curl_protocol in self.SFTP_PROTOCOL_FAMILY:
            self.protocol_family = "sftp"
            self._parse_result = self._ftp_parse_result
            self.ERRCODE_OK = 0
        else:  # Should not happen since we check before
            raise ValueError("Unknown protocol")
        self.rootdir = rootdir
        self.set_server(host)
        self.headers = {}
        self.http_parse = http_parse
        # Create the cURL object
        # This object is shared by all operations to use the cache.
        # Before using it, call method:`_basic_curl_configuration`.
        self.crl = pycurl.Curl()
        #
        # Initialize options
        #
        # Should we skip SSL verification (cURL -k/--insecure option)
        self.ssl_verifyhost = True
        self.ssl_verifypeer = True
        # Path to the certificate of the server (cURL --cacert option; PEM format)
        self.ssl_server_cert = None
        # Keep alive
        self.tcp_keepalive = 0
        # FTP method (cURL --ftp-method option)
        self.ftp_method = pycurl.FTPMETHOD_DEFAULT  # Use cURL default

    def _network_configuration(self):
        """
        Perform basic configuration (i.e. that doesn't depend on the
        operation: _download or list). This method should be called before any
        operation.
        """
        # Reset cURL options before setting them
        self.crl.reset()

        if self.proxy is not None:
            self.crl.setopt(pycurl.PROXY, self.proxy)
            if self.proxy_auth is not None:
                self.crl.setopt(pycurl.PROXYUSERPWD, self.proxy_auth)

        if self.credentials is not None:
            self.crl.setopt(pycurl.USERPWD, self.credentials)

        # Configure TCP keepalive
        if self.tcp_keepalive:
            self.crl.setopt(pycurl.TCP_KEEPALIVE, True)
            self.crl.setopt(pycurl.TCP_KEEPIDLE, self.tcp_keepalive * 2)
            self.crl.setopt(pycurl.TCP_KEEPINTVL, self.tcp_keepalive)

        # Configure SSL verification (on some platforms, disabling
        # SSL_VERIFYPEER implies disabling SSL_VERIFYHOST so we set
        # SSL_VERIFYPEER after)
        self.crl.setopt(pycurl.SSL_VERIFYHOST, 2 if self.ssl_verifyhost else 0)
        self.crl.setopt(pycurl.SSL_VERIFYPEER, 1 if self.ssl_verifypeer else 0)
        if self.ssl_server_cert:
            # cacert is the name of the option for the curl command. The
            # corresponding cURL option is CURLOPT_CAINFO.
            # See https://curl.haxx.se/libcurl/c/CURLOPT_CAINFO.html
            # This is inspired by that https://curl.haxx.se/docs/sslcerts.html
            # (section "Certificate Verification", option 2) but the option
            # CURLOPT_CAPATH is for a directory of certificates.
            self.crl.setopt(pycurl.CAINFO, self.ssl_server_cert)

        # Configure ftp method
        self.crl.setopt(pycurl.FTP_FILEMETHOD, self.ftp_method)

        # Configure timeouts
        self.crl.setopt(pycurl.CONNECTTIMEOUT, 300)
        self.crl.setopt(pycurl.TIMEOUT, self.timeout)
        self.crl.setopt(pycurl.NOSIGNAL, 1)

        # Header function
        self.crl.setopt(pycurl.HEADERFUNCTION, self._header_function)

    def _header_function(self, header_line):
        # HTTP standard specifies that headers are encoded in iso-8859-1.
        # On Python 2, decoding step can be skipped.
        # On Python 3, decoding step is required.
        header_line = header_line.decode('iso-8859-1')

        # Header lines include the first status line (HTTP/1.x ...).
        # We are going to ignore all lines that don't have a colon in them.
        # This will botch headers that are split on multiple lines...
        if ':' not in header_line:
            return

        # Break the header line into header name and value.
        name, value = header_line.split(':', 1)

        # Remove whitespace that may be present.
        # Header lines include the trailing newline, and there may be whitespace
        # around the colon.
        name = name.strip()
        value = value.strip()

        # Header names are case insensitive.
        # Lowercase name here.
        name = name.lower()

        # Now we can actually record the header name and value.
        self.headers[name] = value

    def set_server(self, server):
        super(CurlDownload, self).set_server(server)
        self.url = self.curl_protocol + '://' + self.server

    def set_options(self, options):
        super(CurlDownload, self).set_options(options)
        if "ssl_verifyhost" in options:
            self.ssl_verifyhost = Utils.to_bool(options["ssl_verifyhost"])
        if "ssl_verifypeer" in options:
            self.ssl_verifypeer = Utils.to_bool(options["ssl_verifypeer"])
        if "ssl_server_cert" in options:
            self.ssl_server_cert = options["ssl_server_cert"]
        if "tcp_keepalive" in options:
            self.tcp_keepalive = Utils.to_int(options["tcp_keepalive"])
        if "ftp_method" in options:
            # raw_val is a string which contains the name of the option as in the CLI.
            # We always convert raw_val to a valid integer
            raw_val = options["ftp_method"].lower()
            if raw_val not in self.VALID_FTP_FILEMETHOD:
                raise ValueError("Invalid value for ftp_method")
            self.ftp_method = self.VALID_FTP_FILEMETHOD[raw_val]

    def _append_file_to_download(self, rfile):
        # Add url and root to the file if needed (for safety)
        if 'url' not in rfile or not rfile['url']:
            rfile['url'] = self.url
        if 'root' not in rfile or not rfile['root']:
            rfile['root'] = self.rootdir
        super(CurlDownload, self)._append_file_to_download(rfile)

    def _file_url(self, rfile):
        # rfile['root'] is set to self.rootdir if needed but may be different.
        # We don't use os.path.join because rfile['name'] may starts with /
        return self.url + '/' + rfile['root'] + rfile['name']

    def _download(self, file_path, rfile):
        """
        This method is designed to work for FTP(S), HTTP(S) and SFTP.
        """
        error = True
        # Forge URL of remote file
        file_url = self._file_url(rfile)
<<<<<<< HEAD

        self._basic_curl_configuration()

        try:
            self.crl.setopt(pycurl.URL, file_url)
        except Exception:
            self.crl.setopt(pycurl.URL, file_url.encode('ascii', 'ignore'))

        # Create file and assign it to the pycurl object
        fp = open(file_path, "wb")
        self.crl.setopt(pycurl.WRITEFUNCTION, fp.write)

        # This is specific to HTTP
        if self.method == 'POST':
            # Form data must be provided already urlencoded.
            postfields = urlencode(self.param)
            # Sets request method to POST,
            # Content-Type header to application/x-www-form-urlencoded
            # and data to send in request body.
            self.crl.setopt(pycurl.POSTFIELDS, postfields)

        # Try download
        try:
            self.crl.perform()
            errcode = self.crl.getinfo(pycurl.RESPONSE_CODE)
            if int(errcode) != self.ERRCODE_OK:
                error = True
                self.logger.error('Error while downloading ' + file_url + ' - ' + str(errcode))
            else:
                error = False
        except Exception as e:
            self.logger.error('Could not get errcode:' + str(e))

        # Close file
        fp.close()

        if error:
            return error

        # Our part is done so call parent _download
        return super(CurlDownload, self)._download(file_path, rfile)
=======
        while(error is True and nbtry < 3):

            try:
                self.crl.setopt(pycurl.URL, file_url)
            except Exception:
                self.crl.setopt(pycurl.URL, file_url.encode('ascii', 'ignore'))

            # Create file and assign it to the pycurl object
            fp = open(file_path, "wb")
            self.crl.setopt(pycurl.WRITEFUNCTION, fp.write)

            # This is specific to HTTP
            if self.method == 'POST':
                # Form data must be provided already urlencoded.
                postfields = urlencode(self.param)
                # Sets request method to POST,
                # Content-Type header to application/x-www-form-urlencoded
                # and data to send in request body.
                self.crl.setopt(pycurl.POSTFIELDS, postfields)

            # Try download
            try:
                self.crl.perform()
                errcode = self.crl.getinfo(pycurl.RESPONSE_CODE)
                if int(errcode) != self.ERRCODE_OK:
                    error = True
                    self.logger.error('Error while downloading ' + file_url + ' - ' + str(errcode))
                else:
                    error = False
            except Exception as e:
                self.logger.error('Could not get errcode:' + str(e))

            # Close file
            fp.close()

            # Check that the archive is correct
            if not error and not self.skip_check_uncompress:
                archive_status = Utils.archive_check(file_path)
                if not archive_status:
                    self.logger.error('Archive is invalid or corrupted, deleting file and retrying download')
                    error = True
                    if os.path.exists(file_path):
                        os.remove(file_path)

            # Increment retry counter
            nbtry += 1

        return error
>>>>>>> b4fc34e2

    def list(self, directory=''):
        '''
        List remote directory

        :return: tuple of file and dirs in current directory with details

        This is a generic method for HTTP and FTP. The protocol-specific parts
        are done in _<protocol>_parse_result.
        '''
        dir_url = self.url + self.rootdir + directory
        self.logger.debug('Download:List:' + dir_url)

        self._network_configuration()

        try:
            self.crl.setopt(pycurl.URL, dir_url)
        except Exception:
            self.crl.setopt(pycurl.URL, dir_url.encode('ascii', 'ignore'))

        # Create buffer and assign it to the pycurl object
        output = BytesIO()
        self.crl.setopt(pycurl.WRITEFUNCTION, output.write)

        # Try to list
        try:
            self.crl.perform()
        except Exception as e:
            self.logger.error('Could not get errcode:' + str(e))

        # Figure out what encoding was sent with the response, if any.
        # Check against lowercased header name.
        encoding = None
        if 'content-type' in self.headers:
            content_type = self.headers['content-type'].lower()
            match = re.search(r'charset=(\S+)', content_type)
            if match:
                encoding = match.group(1)
        if encoding is None:
            # Default encoding for HTML is iso-8859-1.
            # Other content types may have different default encoding,
            # or in case of binary data, may have no encoding at all.
            encoding = 'iso-8859-1'

        # lets get the output in a string
        result = output.getvalue().decode(encoding)

        return self._parse_result(result)

    def _ftp_parse_result(self, result):
        # FTP LIST output is separated by \r\n
        # lets split the output in lines
        lines = re.split(r'[\n\r]+', result)
        # lets walk through each line
        rfiles = []
        rdirs = []

        for line in lines:
            # Skip empty lines (usually the last)
            if not line:
                continue
            # Parse the line
            for i, parser in enumerate(self.ftp_listing_parsers, 1):
                try:
                    stats = parser.parse_line(line)
                    break
                except ftputil.error.ParserError:
                    # If it's the last parser, re-raise the exception
                    if i == len(self.ftp_listing_parsers):
                        raise
                    else:
                        continue
            # Put stats in a dict
            rfile = {}
            rfile['name'] = stats._st_name
            # Reparse mode to a string
            rfile['permissions'] = stat.filemode(stats.st_mode)
            rfile['group'] = stats.st_gid
            rfile['user'] = stats.st_uid
            rfile['size'] = stats.st_size
            mtime = time.localtime(stats.st_mtime)
            rfile['year'] = mtime.tm_year
            rfile['month'] = mtime.tm_mon
            rfile['day'] = mtime.tm_mday
            rfile['hash'] = hashlib.md5(line.encode('utf-8')).hexdigest()

            is_link = stat.S_ISLNK(stats.st_mode)
            is_dir = stat.S_ISDIR(stats.st_mode)
            # Append links to dirs and files since we don't know what the
            # target is
            if is_link:
                rfiles.append(rfile)
                rdirs.append(rfile)
            else:
                if not is_dir:
                    rfiles.append(rfile)
                else:
                    rdirs.append(rfile)
        return (rfiles, rdirs)

    def _http_parse_result(self, result):
        rfiles = []
        rdirs = []

        dirs = re.findall(self.http_parse.dir_line, result)
        if dirs is not None and len(dirs) > 0:
            for founddir in dirs:
                rfile = {}
                rfile['permissions'] = ''
                rfile['group'] = ''
                rfile['user'] = ''
                rfile['size'] = 0
                date = founddir[self.http_parse.dir_date - 1]
                dirdate = date.split()
                parts = dirdate[0].split('-')
                # 19-Jul-2014 13:02
                rfile['month'] = Utils.month_to_num(parts[1])
                rfile['day'] = int(parts[0])
                rfile['year'] = int(parts[2])
                rfile['name'] = founddir[self.http_parse.dir_name - 1]
                rdirs.append(rfile)

        files = re.findall(self.http_parse.file_line, result)

        if files is not None and len(files) > 0:
            for foundfile in files:
                rfile = {}
                rfile['permissions'] = ''
                rfile['group'] = ''
                rfile['user'] = ''
                if self.http_parse.file_size != -1:
                    rfile['size'] = humanfriendly.parse_size(foundfile[self.http_parse.file_size - 1])
                else:
                    rfile['size'] = 0
                if self.http_parse.file_date != -1:
                    date = foundfile[self.http_parse.file_date - 1]
                    if self.http_parse.file_date_format:
                        date_object = datetime.strptime(date, self.http_parse.file_date_format.replace('%%', '%'))
                        rfile['month'] = date_object.month
                        rfile['day'] = date_object.day
                        rfile['year'] = date_object.year
                    else:
                        dirdate = date.split()
                        parts = dirdate[0].split('-')
                        # 19-Jul-2014 13:02
                        rfile['month'] = Utils.month_to_num(parts[1])
                        rfile['day'] = int(parts[0])
                        rfile['year'] = int(parts[2])
                else:
                    today = datetime.now()
                    date = '%s-%s-%s' % (today.year, today.month, today.day)
                    rfile['month'] = today.month
                    rfile['day'] = today.day
                    rfile['year'] = today.year
                rfile['name'] = foundfile[self.http_parse.file_name - 1]
                filehash = (rfile['name'] + str(date) + str(rfile['size'])).encode('utf-8')
                rfile['hash'] = hashlib.md5(filehash).hexdigest()
                rfiles.append(rfile)
        return (rfiles, rdirs)

    def close(self):
        if self.crl is not None:
            self.crl.close()
            self.crl = None<|MERGE_RESOLUTION|>--- conflicted
+++ resolved
@@ -300,9 +300,6 @@
         error = True
         # Forge URL of remote file
         file_url = self._file_url(rfile)
-<<<<<<< HEAD
-
-        self._basic_curl_configuration()
 
         try:
             self.crl.setopt(pycurl.URL, file_url)
@@ -342,56 +339,6 @@
 
         # Our part is done so call parent _download
         return super(CurlDownload, self)._download(file_path, rfile)
-=======
-        while(error is True and nbtry < 3):
-
-            try:
-                self.crl.setopt(pycurl.URL, file_url)
-            except Exception:
-                self.crl.setopt(pycurl.URL, file_url.encode('ascii', 'ignore'))
-
-            # Create file and assign it to the pycurl object
-            fp = open(file_path, "wb")
-            self.crl.setopt(pycurl.WRITEFUNCTION, fp.write)
-
-            # This is specific to HTTP
-            if self.method == 'POST':
-                # Form data must be provided already urlencoded.
-                postfields = urlencode(self.param)
-                # Sets request method to POST,
-                # Content-Type header to application/x-www-form-urlencoded
-                # and data to send in request body.
-                self.crl.setopt(pycurl.POSTFIELDS, postfields)
-
-            # Try download
-            try:
-                self.crl.perform()
-                errcode = self.crl.getinfo(pycurl.RESPONSE_CODE)
-                if int(errcode) != self.ERRCODE_OK:
-                    error = True
-                    self.logger.error('Error while downloading ' + file_url + ' - ' + str(errcode))
-                else:
-                    error = False
-            except Exception as e:
-                self.logger.error('Could not get errcode:' + str(e))
-
-            # Close file
-            fp.close()
-
-            # Check that the archive is correct
-            if not error and not self.skip_check_uncompress:
-                archive_status = Utils.archive_check(file_path)
-                if not archive_status:
-                    self.logger.error('Archive is invalid or corrupted, deleting file and retrying download')
-                    error = True
-                    if os.path.exists(file_path):
-                        os.remove(file_path)
-
-            # Increment retry counter
-            nbtry += 1
-
-        return error
->>>>>>> b4fc34e2
 
     def list(self, directory=''):
         '''
