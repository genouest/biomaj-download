from biomaj_download.download.interface import DownloadInterface
from irods.session import iRODSSession
from irods.exception import iRODSException
from irods.models import DataObject, User


class IRODSDownload(DownloadInterface):

    # This is used only for messages
    real_protocol = "irods"

    def __init__(self, server, remote_dir):
        DownloadInterface.__init__(self)
        self.port = 1247
        self.remote_dir = remote_dir  # directory on the remote server including zone
        self.rootdir = remote_dir
        self.user = None
        self.password = None
        self.server = server
        self.zone = remote_dir.split("/")[0]

    def _append_file_to_download(self, rfile):
        if 'root' not in rfile or not rfile['root']:
            rfile['root'] = self.rootdir
        super(IRODSDownload, self)._append_file_to_download(rfile)

    def set_param(self, param):
        # param is a dictionary which has the following form :
        # {'password': u'biomaj', 'user': u'biomaj', 'port': u'port'}
        # port is optional
        self.param = param
        self.user = str(param['user'])
        self.password = str(param['password'])
        if 'port' in param:
            self.port = int(param['port'])

    def list(self, directory=''):
        self._network_configuration()
        rfiles = []
        rdirs = []
        rfile = {}
        date = None
        query = self.session.query(DataObject.name, DataObject.size,
                                   DataObject.owner_name, DataObject.modify_time)
        results = query.filter(User.name == self.user).get_results()
        for result in results:
            # Avoid duplication
            if rfile != {} and rfile['name'] == str(result[DataObject.name]) \
               and date == str(result[DataObject.modify_time]).split(" ")[0].split('-'):
                continue
            rfile = {}
            date = str(result[DataObject.modify_time]).split(" ")[0].split('-')
            rfile['permissions'] = "-rwxr-xr-x"
            rfile['size'] = int(result[DataObject.size])
            rfile['month'] = int(date[1])
            rfile['day'] = int(date[2])
            rfile['year'] = int(date[0])
            rfile['name'] = str(result[DataObject.name])
            rfiles.append(rfile)
        self.session.cleanup()
        return (rfiles, rdirs)

<<<<<<< HEAD
    def _download(self, file_path, rfile):
=======
    def _network_configuration(self):
        self.session = iRODSSession(host=self.server, port=self.port,
                                    user=self.user, password=self.password,
                                    zone=self.zone)

    def _download(self, file_dir, rfile):
>>>>>>> b4fc34e2
        error = False
        self.logger.debug('IRODS:IRODS DOWNLOAD')
        try:
            # iRODS don't like multiple "/"
            if rfile['root'][-1] == "/":
                file_to_get = rfile['root'] + rfile['name']
            else:
                file_to_get = rfile['root'] + "/" + rfile['name']
            # Write the file to download in the wanted file_dir with the
            # python-irods iget
<<<<<<< HEAD
            session.data_objects.get(file_to_get, file_path)
=======
            self.session.data_objects.get(file_to_get, file_dir)
>>>>>>> b4fc34e2
        except iRODSException as e:
            error = True
            self.logger.error(self.__class__.__name__ + ":Download:Error:Can't get irods object " + file_to_get)
            self.logger.error(self.__class__.__name__ + ":Download:Error:" + repr(e))
<<<<<<< HEAD
        session.cleanup()

        if error:
            return error

        # Our part is done so call parent _download
        return super(IRODSDownload, self)._download(file_path, rfile)
=======
        return(error)
>>>>>>> b4fc34e2
<|MERGE_RESOLUTION|>--- conflicted
+++ resolved
@@ -60,16 +60,12 @@
         self.session.cleanup()
         return (rfiles, rdirs)
 
-<<<<<<< HEAD
-    def _download(self, file_path, rfile):
-=======
     def _network_configuration(self):
         self.session = iRODSSession(host=self.server, port=self.port,
                                     user=self.user, password=self.password,
                                     zone=self.zone)
 
-    def _download(self, file_dir, rfile):
->>>>>>> b4fc34e2
+    def _download(self, file_path, rfile):
         error = False
         self.logger.debug('IRODS:IRODS DOWNLOAD')
         try:
@@ -80,23 +76,14 @@
                 file_to_get = rfile['root'] + "/" + rfile['name']
             # Write the file to download in the wanted file_dir with the
             # python-irods iget
-<<<<<<< HEAD
-            session.data_objects.get(file_to_get, file_path)
-=======
-            self.session.data_objects.get(file_to_get, file_dir)
->>>>>>> b4fc34e2
+            self.session.data_objects.get(file_to_get, file_path)
         except iRODSException as e:
             error = True
             self.logger.error(self.__class__.__name__ + ":Download:Error:Can't get irods object " + file_to_get)
             self.logger.error(self.__class__.__name__ + ":Download:Error:" + repr(e))
-<<<<<<< HEAD
-        session.cleanup()
 
         if error:
             return error
 
         # Our part is done so call parent _download
-        return super(IRODSDownload, self)._download(file_path, rfile)
-=======
-        return(error)
->>>>>>> b4fc34e2
+        return super(IRODSDownload, self)._download(file_path, rfile)