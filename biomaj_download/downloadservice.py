import os
import datetime
import logging
import logging.config
import yaml
import redis
import uuid
import traceback
import threading

import consul
import pika
from flask import Flask
from flask import jsonify

from biomaj_download.download.curl import CurlDownload
from biomaj_download.download.direct import DirectFTPDownload
from biomaj_download.download.direct import DirectHTTPDownload
from biomaj_download.download.localcopy import LocalDownload
from biomaj_download.message import downmessage_pb2
from biomaj_download.download.rsync import RSYNCDownload
from biomaj_core.utils import Utils
from biomaj_zipkin.zipkin import Zipkin
from biomaj_download.download.protocolirods import IRODSDownload

app = Flask(__name__)
app_log = logging.getLogger('werkzeug')
app_log.setLevel(logging.ERROR)

# Classify protocols from downmessage.proto
# Note: those lists are based on the protocol numbers, not the protocol names
ALL_PROTOCOLS = [item for key, item in downmessage_pb2.DownloadFile.Protocol.items()]
DIRECT_PROTOCOLS = [
    item for key, item in downmessage_pb2.DownloadFile.Protocol.items()
    if key.startswith("DIRECT")
]


@app.route('/api/download-message')
def ping():
    return jsonify({'msg': 'pong'})


def start_web(config):
    app.run(host='0.0.0.0', port=config['web']['port'])


def consul_declare(config):
    if config['consul']['host']:
        consul_agent = consul.Consul(host=config['consul']['host'])
        consul_agent.agent.service.register(
            'biomaj-download-message',
            service_id=config['consul']['id'],
            address=config['web']['hostname'],
            port=config['web']['port'],
            tags=['biomaj']
        )
        check = consul.Check.http(
            url='http://' + config['web']['hostname'] + ':' + str(config['web']['port']) + '/api/download-message',
            interval=20
        )
        consul_agent.agent.check.register(
            config['consul']['id'] + '_check',
            check=check,
            service_id=config['consul']['id']
        )
        return True
    else:
        return False


class DownloadService(object):

    channel = None
    redis_client = None

    def supervise(self):
        if consul_declare(self.config):
            web_thread = threading.Thread(target=start_web, args=(self.config,))
            web_thread.start()

    def __init__(self, config_file=None, rabbitmq=True):
        self.logger = logging
        self.session = None
        self.bank = None
        self.download_callback = None
        with open(config_file, 'r') as ymlfile:
            self.config = yaml.load(ymlfile)
            Utils.service_config_override(self.config)

        Zipkin.set_config(self.config)

        if 'log_config' in self.config:
            for handler in list(self.config['log_config']['handlers'].keys()):
                self.config['log_config']['handlers'][handler] = dict(self.config['log_config']['handlers'][handler])
            logging.config.dictConfig(self.config['log_config'])
            self.logger = logging.getLogger('biomaj')

        if not self.redis_client:
            self.redis_client = redis.StrictRedis(host=self.config['redis']['host'],
                                                  port=self.config['redis']['port'],
                                                  db=self.config['redis']['db'],
                                                  decode_responses=True)

        if rabbitmq and not self.channel:
            connection = None
            rabbitmq_port = self.config['rabbitmq']['port']
            rabbitmq_user = self.config['rabbitmq']['user']
            rabbitmq_password = self.config['rabbitmq']['password']
            rabbitmq_vhost = self.config['rabbitmq']['virtual_host']
            if rabbitmq_user:
                credentials = pika.PlainCredentials(rabbitmq_user, rabbitmq_password)
                connection = pika.BlockingConnection(pika.ConnectionParameters(self.config['rabbitmq']['host'], rabbitmq_port, rabbitmq_vhost, credentials, heartbeat_interval=0))
            else:
                connection = pika.BlockingConnection(pika.ConnectionParameters(self.config['rabbitmq']['host'], heartbeat_interval=0))
            self.channel = connection.channel()
            self.logger.info('Download service started')

    def close(self):
        if self.channel:
            try:
                self.channel.close()
            except Exception as e:
                logging.warn('Download:Service:Exception:' + str(e))

    def on_download_callback(self, func):
        self.download_callback = func

    def get_handler(self, protocol_name, server, remote_dir, remote_files=[],
                    credentials=None, http_parse=None, http_method=None, param=None,
                    proxy=None, proxy_auth='',
                    save_as=None, timeout_download=None, offline_dir=None,
                    protocol_options={}):
        protocol = downmessage_pb2.DownloadFile.Protocol.Value(protocol_name.upper())
        downloader = None
        if protocol in [0, 1]:  # FTP, SFTP
            downloader = CurlDownload(protocol, server, remote_dir)
        if protocol in [2, 3]:  # HTTP, HTTPS (could be factored with previous case)
            downloader = CurlDownload(protocol, server, remote_dir, http_parse)
        if protocol == 4:  # DirectFTP
            downloader = DirectFTPDownload("ftp", server, '/')
        if protocol == 5:  # DirectHTTP
            downloader = DirectHTTPDownload("http", server, '/')
        if protocol == 6:  # DirectHTTPS
            downloader = DirectHTTPDownload("https", server, '/')
        if protocol == 7:  # Local
            downloader = LocalDownload(remote_dir)
<<<<<<< HEAD
        if protocol == 8:  # RSYNC
            downloader = RSYNCDownload(server, remote_dir)
        if protocol == 9:  # iRods
            downloader = IRODSDownload(server, remote_dir)
=======
        if protocol == 4:
            downloader = DirectFTPDownload('ftp', server, '/')
        if protocol == 10:
            downloader = DirectFTPDownload('ftps', server, '/')
        if protocol == 5:
            downloader = DirectHttpDownload('http', server, '/')
        if protocol == 6:
            downloader = DirectHttpDownload('https', server, '/')
        if protocol == 8:
            downloader = RSYNCDownload('rsync', server, remote_dir)
        if protocol == 9:
            downloader = IRODSDownload('irods', server, remote_dir)
>>>>>>> 091b3daa
        if downloader is None:
            return None

        for remote_file in remote_files:
            if remote_file['save_as']:
                save_as = remote_file['save_as']
        # For direct protocols, we only keep base name
        if protocol in DIRECT_PROTOCOLS:
            tmp_remote = []
            for remote_file in remote_files:
                tmp_remote.append(remote_file['name'])
            remote_files = tmp_remote

        if http_method is not None:
            downloader.set_method(http_method)

        if offline_dir:
            downloader.set_offline_dir(offline_dir)

        if proxy is not None and proxy:
            downloader.set_proxy(proxy, proxy_auth)

        if timeout_download is not None and timeout_download:
            downloader.set_timeout(timeout_download)

        if credentials:
            downloader.set_credentials(credentials)

        if save_as:
            downloader.set_save_as(save_as)

        if param:
            downloader.set_param(param)

        downloader.set_server(server)

        downloader.set_protocol(protocol_name)

        if protocol_options is not None:
            self.logger.debug("Received protocol options: " + str(protocol_options))
            downloader.set_options(protocol_options)

        downloader.logger = self.logger
        downloader.set_files_to_download(remote_files)
        return downloader

    def _get_handler(self, biomaj_file_info):
        """
        Get a protocol download handler
        """

        protocol = biomaj_file_info.remote_file.protocol
        server = biomaj_file_info.remote_file.server
        remote_dir = biomaj_file_info.remote_file.remote_dir

        protocol_name = downmessage_pb2.DownloadFile.Protocol.Name(protocol).lower()
        self.logger.debug('%s request to download from %s://%s' % (biomaj_file_info.bank, protocol_name, server))

        remote_files = []
        for remote_file in biomaj_file_info.remote_file.files:
            remote_files.append({
                                'name': remote_file.name,
                                'save_as': remote_file.save_as,
                                'year': remote_file.metadata.year,
                                'month': remote_file.metadata.month,
                                'day': remote_file.metadata.day,
                                'root': remote_file.root
                                })

        proxy = None
        proxy_auth = ''
        if biomaj_file_info.proxy is not None:
            proxy = biomaj_file_info.proxy.proxy
            proxy_auth = biomaj_file_info.proxy.proxy_auth

        params = None
        if biomaj_file_info.remote_file.param:
            params = {}
            for param in biomaj_file_info.remote_file.param:
                params[param.name] = param.value
        return self.get_handler(protocol_name, server, remote_dir,
                                remote_files=remote_files,
                                credentials=biomaj_file_info.remote_file.credentials,
                                http_parse=biomaj_file_info.remote_file.http_parse,
                                http_method=downmessage_pb2.DownloadFile.HTTP_METHOD.Name(biomaj_file_info.http_method),
                                param=params,
                                proxy=proxy,
                                proxy_auth=proxy_auth,
                                save_as=biomaj_file_info.remote_file.save_as,
                                timeout_download=biomaj_file_info.timeout_download,
                                offline_dir=biomaj_file_info.local_dir,
                                protocol_options=biomaj_file_info.protocol_options
                                )

    def clean(self, biomaj_file_info=None):
        '''
        Clean session and download info
        '''
        session = self.session
        bank = self.bank
        if biomaj_file_info:
            session = biomaj_file_info.session
            bank = biomaj_file_info.bank

        self.logger.debug('Clean %s session %s' % (bank, session))
        self.redis_client.delete(self.config['redis']['prefix'] + ':' + bank + ':session:' + session)
        self.redis_client.delete(self.config['redis']['prefix'] + ':' + bank + ':session:' + session + ':error')
        self.redis_client.delete(self.config['redis']['prefix'] + ':' + bank + ':session:' + session + ':progress')
        self.redis_client.delete(self.config['redis']['prefix'] + ':' + bank + ':session:' + session + ':files')
        self.redis_client.delete(self.config['redis']['prefix'] + ':' + bank + ':session:' + session + ':error:info')

    def _create_session(self, bank):
        '''
        Creates a unique session
        '''
        self.session = str(uuid.uuid4())
        self.redis_client.set(self.config['redis']['prefix'] + ':' + bank + ':session:' + self.session, 1)
        self.logger.debug('Create %s new session %s' % (bank, self.session))
        self.bank = bank
        return self.session

    def download_errors(self, biomaj_file_info):
        '''
        Get errors
        '''
        errors = []
        error = self.redis_client.rpop(self.config['redis']['prefix'] + ':' + biomaj_file_info.bank + ':session:' + biomaj_file_info.session + ':error:info')
        while error:
            errors.append(error)
            error = self.redis_client.rpop(self.config['redis']['prefix'] + ':' + biomaj_file_info.bank + ':session:' + biomaj_file_info.session + ':error:info')
        return errors

    def download_status(self, biomaj_file_info):
        '''
        Get current status
        '''

        error = self.redis_client.get(self.config['redis']['prefix'] + ':' + biomaj_file_info.bank + ':session:' + biomaj_file_info.session + ':error')
        progress = self.redis_client.get(self.config['redis']['prefix'] + ':' + biomaj_file_info.bank + ':session:' + biomaj_file_info.session + ':progress')
        if error is None:
            error = -1
        if progress is None:
            progress = -1
        return (int(progress), int(error))

    def list_status(self, biomaj_file_info):

        list_progress = self.redis_client.get(self.config['redis']['prefix'] + ':' + biomaj_file_info.bank + ':session:' + biomaj_file_info.session + ':progress')
        if list_progress:
            return True
        else:
            return False

    def list_result(self, biomaj_file_info, protobuf_decode=True):
        '''
        Get file list result
        '''

        file_list = self.redis_client.get(self.config['redis']['prefix'] + ':' + biomaj_file_info.bank + ':session:' + biomaj_file_info.session + ':files')
        if protobuf_decode:
            file_list_pb2 = downmessage_pb2.FileList()
            file_list_pb2.ParseFromString(file_list_pb2)
            return file_list_pb2

        return file_list

    def _list(self, download_handler, biomaj_file_info):
        '''
        List remote content, no session management
        '''
        file_list = []
        dir_list = []
        file_list_pb2 = downmessage_pb2.FileList()

        try:
            (file_list, dir_list) = download_handler.list()
            download_handler.match(biomaj_file_info.remote_file.matches, file_list, dir_list)
        except Exception as e:
            self.logger.error('List exception for bank %s: %s' % (biomaj_file_info.bank, str(e)))
            self.redis_client.set(self.config['redis']['prefix'] + ':' + biomaj_file_info.bank + ':session:' + biomaj_file_info.session + ':error', 1)
            self.redis_client.lpush(self.config['redis']['prefix'] + ':' + biomaj_file_info.bank + ':session:' + biomaj_file_info.session + ':error:info', str(e))
        else:
            self.logger.debug('End of download for %s session %s' % (biomaj_file_info.bank, biomaj_file_info.session))
            for file_elt in download_handler.files_to_download:
                file_pb2 = file_list_pb2.files.add()
                file_pb2.name = file_elt['name']
                file_pb2.root = file_elt['root']
                if 'save_as' in file_elt:
                    file_pb2.save_as = file_elt['save_as']
                if 'url' in file_elt:
                    file_pb2.url = file_elt['url']
                if 'param' in file_elt and file_elt['param']:
                    for key in list(file_elt['param'].keys()):
                        param = file_list_pb2.param.add()
                        param.name = key
                        param.value = file_elt['param'][key]
                metadata = downmessage_pb2.File.MetaData()
                metadata.permissions = file_elt['permissions']
                metadata.group = file_elt['group']
                metadata.size = int(file_elt['size'])
                metadata.hash = file_elt['hash']
                metadata.year = int(file_elt['year'])
                metadata.month = int(file_elt['month'])
                metadata.day = int(file_elt['day'])
                if 'format' in file_elt:
                    metadata.format = file_elt['format']
                file_pb2.metadata.MergeFrom(metadata)
        return file_list_pb2

    def list(self, biomaj_file_info):
        '''
        List remote content
        '''
        self.logger.debug('New list request %s session %s' % (biomaj_file_info.bank, biomaj_file_info.session))
        session = self.redis_client.get(self.config['redis']['prefix'] + ':' + biomaj_file_info.bank + ':session:' + biomaj_file_info.session)
        if not session:
            self.logger.debug('Session %s for bank %s has expired, skipping download of %s' % (biomaj_file_info.session, biomaj_file_info.bank, biomaj_file_info.remote_file.files))
            return
        download_handler = self._get_handler(biomaj_file_info)
        if download_handler is None:
            self.logger.error('Could not get a handler for %s with session %s' % (biomaj_file_info.bank, biomaj_file_info.session))

        file_list_pb2 = self._list(download_handler, biomaj_file_info)

        self.redis_client.set(self.config['redis']['prefix'] + ':' + biomaj_file_info.bank + ':session:' + biomaj_file_info.session + ':files', str(file_list_pb2.SerializeToString()))
        self.redis_client.incr(self.config['redis']['prefix'] + ':' + biomaj_file_info.bank + ':session:' + biomaj_file_info.session + ':progress')

    def local_download(self, biomaj_file_info):
        '''
        Download files, no session
        '''
        download_handler = self._get_handler(biomaj_file_info)
        if download_handler is None:
            self.logger.error('Could not get a handler for %s with session %s' % (biomaj_file_info.bank, biomaj_file_info.session))
        downloaded_files = download_handler.download(biomaj_file_info.local_dir)
        self.logger.debug("Downloaded " + str(len(downloaded_files)) + " file in " + biomaj_file_info.local_dir)
        self.get_file_info(biomaj_file_info.local_dir, downloaded_files)
        return downloaded_files

    def download(self, biomaj_file_info):
        '''
        Download files

        Store in redis the progress and count of errors under:
         - prefix:bank_name:session:session_id:error
         - prefix:bank_name:session:session_id:progress
        '''

        self.logger.debug('New download request %s session %s' % (biomaj_file_info.bank, biomaj_file_info.session))
        session = self.redis_client.get(self.config['redis']['prefix'] + ':' + biomaj_file_info.bank + ':session:' + biomaj_file_info.session)
        if not session:
            self.logger.debug('Session %s for bank %s has expired, skipping download of %s' % (biomaj_file_info.session, biomaj_file_info.bank, biomaj_file_info.remote_file.files))
            return
        downloaded_files = []
        try:
            downloaded_files = self.local_download(biomaj_file_info)
        except Exception as e:
            self.logger.exception("Download error:%s:%s:%s" % (biomaj_file_info.bank, biomaj_file_info.session, str(e)))
            session = self.redis_client.get(self.config['redis']['prefix'] + ':' + biomaj_file_info.bank + ':session:' + biomaj_file_info.session)
            if session:
                # If session deleted, do not track
                self.redis_client.incr(self.config['redis']['prefix'] + ':' + biomaj_file_info.bank + ':session:' + biomaj_file_info.session + ':error')
                self.redis_client.lpush(self.config['redis']['prefix'] + ':' + biomaj_file_info.bank + ':session:' + biomaj_file_info.session + ':error:info', str(e))
        else:
            self.logger.debug('End of download for %s session %s' % (biomaj_file_info.bank, biomaj_file_info.session))

        session = self.redis_client.get(self.config['redis']['prefix'] + ':' + biomaj_file_info.bank + ':session:' + biomaj_file_info.session)
        if session:
            # If session deleted, do not track
            self.redis_client.incr(self.config['redis']['prefix'] + ':' + biomaj_file_info.bank + ':session:' + biomaj_file_info.session + ':progress')
        return downloaded_files

    def get_file_info(self, local_dir, downloaded_files):
        if downloaded_files is None:
            return
        for downloaded_file in downloaded_files:
            # file_dir = local_dir + '/' + os.path.dirname(downloaded_file['save_as'])
            file_path = local_dir + '/' + downloaded_file['save_as']
            fstat = os.stat(file_path)
            downloaded_file['permissions'] = str(fstat.st_mode)
            downloaded_file['group'] = str(fstat.st_gid)
            downloaded_file['user'] = str(fstat.st_uid)
            downloaded_file['size'] = str(fstat.st_size)
            fstat_mtime = datetime.datetime.fromtimestamp(fstat.st_mtime)
            downloaded_file['month'] = fstat_mtime.month
            downloaded_file['day'] = fstat_mtime.day
            downloaded_file['year'] = fstat_mtime.year

    def ask_download(self, biomaj_info_file):
        self.channel.basic_publish(
            exchange='',
            routing_key='biomajdownload',
            body=biomaj_info_file.SerializeToString(),
            properties=pika.BasicProperties(
                # make message persistent
                delivery_mode=2
            ))

    def callback_messages(self, ch, method, properties, body):
        '''
        Manage download and send ACK message
        '''
        try:
            operation = downmessage_pb2.Operation()
            operation.ParseFromString(body)
            message = operation.download
            span = None
            if operation.trace and operation.trace.trace_id:
                url = str(message.remote_file.protocol) + ':' + str(message.remote_file.server) + ':' + str(message.remote_file.remote_dir)
                span = Zipkin('biomaj-download-executor', str(message.remote_file.server), trace_id=operation.trace.trace_id, parent_id=operation.trace.span_id)
                span.add_binary_annotation('url', url)
                span.add_binary_annotation('local_dir', str(message.local_dir))

            self.logger.debug('Received message: %s' % (message))
            if operation.type == 0:
                message = operation.download
                self.logger.debug('List operation %s, %s' % (message.bank, message.session))
                if len(message.remote_file.matches) == 0:
                    self.logger.error('No pattern match for a list operation')
                else:
                    self.list(message)
            elif operation.type == 1:
                message = operation.download
                self.logger.debug('Download operation %s, %s' % (message.bank, message.session))
                downloaded_files = self.download(message)
                if self.download_callback is not None:
                    self.download_callback(message.bank, downloaded_files)
            else:
                self.logger.warn('Wrong message type, skipping')
            if span:
                span.trace()
        except Exception as e:
            self.logger.error('Error with message: %s' % (str(e)))
            traceback.print_exc()
        ch.basic_ack(delivery_tag=method.delivery_tag)

    def wait_for_messages(self):
        '''
        Loop queue waiting for messages
        '''
        self.channel.queue_declare(queue='biomajdownload', durable=True)
        self.channel.basic_qos(prefetch_count=1)
        self.channel.basic_consume(
            self.callback_messages,
            queue='biomajdownload')
        self.channel.start_consuming()<|MERGE_RESOLUTION|>--- conflicted
+++ resolved
@@ -145,25 +145,10 @@
             downloader = DirectHTTPDownload("https", server, '/')
         if protocol == 7:  # Local
             downloader = LocalDownload(remote_dir)
-<<<<<<< HEAD
         if protocol == 8:  # RSYNC
             downloader = RSYNCDownload(server, remote_dir)
         if protocol == 9:  # iRods
             downloader = IRODSDownload(server, remote_dir)
-=======
-        if protocol == 4:
-            downloader = DirectFTPDownload('ftp', server, '/')
-        if protocol == 10:
-            downloader = DirectFTPDownload('ftps', server, '/')
-        if protocol == 5:
-            downloader = DirectHttpDownload('http', server, '/')
-        if protocol == 6:
-            downloader = DirectHttpDownload('https', server, '/')
-        if protocol == 8:
-            downloader = RSYNCDownload('rsync', server, remote_dir)
-        if protocol == 9:
-            downloader = IRODSDownload('irods', server, remote_dir)
->>>>>>> 091b3daa
         if downloader is None:
             return None
 
