--- conflicted
+++ resolved
@@ -1,10 +1,7 @@
 3.2.3 [UNRELEASED]:
   #30: raise errors when something in list() fail
-<<<<<<< HEAD
-  #35: allow redirections (closes #33) 
-=======
   DirectHTTP(s)/DirectFTP(s): do not raise error on list step as HEAD may not be supported
->>>>>>> f9047398
+  #35: allow redirections (closes #33)
 
 3.2.2:
   #31 fix URL with multiple slashes
